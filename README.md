node-saltpack
===

A Node.js/TypeScript implementation of [Keybase](https://keybase.io)'s [Saltpack](https://saltpack.org)
encrypted/signed messaging format.

node-saltpack implements version 2.0 of Saltpack. All message types (encryption, attached signing,
detached signing and signcryption) are supported.

Installation
---

node-saltpack is published to the npm registry and GitHub Package Registry. TypeScript definitions are included.

```
npm install @samuelthomas2774/saltpack
```

### GitHub Package Registry

By default npm will install from https://npmjs.com. You can configure npm to install node-saltpack from
GitHub Package Registry by adding this to your npmrc:

```
@samuelthomas2774:registry=https://npm.pkg.github.com
```
```
echo "@samuelthomas2774:registry=https://npm.pkg.github.com" >> `npm --global prefix`/etc/npmrc
```

Encryption
---

`encryptAndArmor` encrypts a string or Uint8Array (or a Node.js Buffer) and returns the ASCII-armored encrypted
data as a string.

`encrypt` accepts the same arguments as `encryptAndArmor` but returns a Buffer without armor.

```ts
import {encryptAndArmor} from '@samuelthomas2774/saltpack';
import * as tweetnacl from 'tweetnacl';

const plaintext: Buffer | string = '...';
const sender_keypair: tweetnacl.BoxKeyPair = tweetnacl.box.keyPair();
const recipients_keys: Uint8Array[] = [
    tweetnacl.box.keyPair().publicKey,
];

const encrypted = await encryptAndArmor(plaintext, sender_keypair, recipients_keys);

// encrypted === 'BEGIN SALTPACK ENCRYPTED MESSAGE. keDIDMQWYvVR58B FTfTeD305h3lDop TELGyPzBAAawRfZ rss3XwjQHK0irv7 rNIcmnvmn5YlTtK 7O1fFPePZGpx46P ...
```

node-saltpack also supports streaming encryption with `EncryptAndArmorStream` or (`EncryptStream` for encrypting
without armor).

```ts
import {EncryptAndArmorStream} from '@samuelthomas2774/saltpack';
import * as tweetnacl from 'tweetnacl';

const sender_keypair: tweetnacl.BoxKeyPair = tweetnacl.box.keyPair();
const recipients_keys: Uint8Array[] = [
    tweetnacl.box.keyPair().publicKey,
];

const stream = new EncryptAndArmorStream(sender_keypair, recipients_keys);

stream.end('...');

// Write the encrypted and armored data to stdout
stream.pipe(process.stdout);
```

Messages can be decrypted with `dearmorAndDecrypt` (or `decrypt` if the message isn't armored).

```ts
import {dearmorAndDecrypt} from '@samuelthomas2774/saltpack';
import * as tweetnacl from 'tweetnacl';

const encrypted: string = 'BEGIN SALTPACK ENCRYPTED MESSAGE. keDIDMQWYvVR58B FTfTeD305h3lDop TELGyPzBAAawRfZ rss3XwjQHK0irv7 rNIcmnvmn5YlTtK 7O1fFPePZGpx46P ...';
const recipient_keypair: tweetnacl.BoxKeyPair = tweetnacl.box.keyPair();

// If you know the sender's public key you can pass it to dearmorAndDecrypt and it will throw if it doesn't match
const sender_key: Uint8Array = tweetnacl.box.keyPair().publicKey;

try {
    const decrypted = await dearmorAndDecrypt(encrypted, recipient_keypair, sender_key);

    // If you didn't pass the sender's public key you should check it now
    if (!Buffer.from(decrypted.sender_public_key).equals(sender_keys)) {
        throw new Error('Sender public key doesn\'t match');
    }

    // decrypted === '...'
} catch (err) {
    console.error(err);
}
```

Decryption also supports streaming with `DearmorAndDecryptStream` or `DecryptStream`.

```ts
import {DearmorAndDecryptStream} from '@samuelthomas2774/saltpack';
import * as tweetnacl from 'tweetnacl';

const recipient_keypair: tweetnacl.BoxKeyPair = tweetnacl.box.keyPair();

// If you know the sender's public key you can pass it to DearmorAndDecryptStream and it will emit an error if it doesn't match
const sender_key: Uint8Array = tweetnacl.box.keyPair().publicKey;

const stream = new DearmorAndDecryptStream(recipient_keypair, sender_key);

stream.on('end', () => {
    // If you didn't pass the sender's public key you should check it now
    if (!Buffer.from(stream.sender_public_key).equals(sender_keys)) {
        throw new Error('Sender public key doesn\'t match');
    }
});
stream.on('error', err => {
    console.error(err);
});

stream.end('BEGIN SALTPACK ENCRYPTED MESSAGE. keDIDMQWYvVR58B FTfTeD305h3lDop TELGyPzBAAawRfZ rss3XwjQHK0irv7 rNIcmnvmn5YlTtK 7O1fFPePZGpx46P ...');

// Write the decrypted data to stdout
stream.pipe(process.stdout);
```

Signing
---

`signAndArmor` signs a string or Uint8Array (or a Node.js Buffer) and returns the ASCII-armored signed data as a
string.

`sign` accepts the same arguments as `signAndArmor` but returns a Buffer without armor.

```ts
import {signAndArmor} from '@samuelthomas2774/saltpack';
import * as tweetnacl from 'tweetnacl';

const plaintext: Buffer | string = '...';
const signing_keypair: tweetnacl.SignKeyPair = tweetnacl.sign.keyPair();

const signed = await signAndArmor(plaintext, signing_keypair);

// signed === 'BEGIN SALTPACK SIGNED MESSAGE. kYM5h1pg6qz9UMn j6G9T0lmMjkYOsZ Kn4Acw58u39dn3B kmdpuvqpO3t2QdM CnBX5wO1ZIO8LTd knNlCR0WSEC0000 ...
```

Streaming is supported with `SignAndArmorStream` or `SignStream`.

```ts
import {SignAndArmorStream} from '@samuelthomas2774/saltpack';
import * as tweetnacl from 'tweetnacl';

const signing_keypair: tweetnacl.SignKeyPair = tweetnacl.sign.keyPair();

const stream = new SignAndArmorStream(signing_keypair);

stream.end('...');

// Write the signed and armored data to stdout
stream.pipe(process.stdout);
```

Signed messages can be verified and read with `dearmorAndVerify` or `verify`.

```ts
import {dearmorAndVerify} from '@samuelthomas2774/saltpack';
import * as tweetnacl from 'tweetnacl';

const signed: string = 'BEGIN SALTPACK SIGNED MESSAGE. kYM5h1pg6qz9UMn j6G9T0lmMjkYOsZ Kn4Acw58u39dn3B kmdpuvqpO3t2QdM CnBX5wO1ZIO8LTd knNlCR0WSEC0000 ...';

// If you know the sender's public key you can pass it to dearmorAndVerify and it will throw if it doesn't match
const sender_key: Uint8Array = tweetnacl.sign.keyPair().publicKey;

try {
    const verified = await dearmorAndVerify(signed, sender_key);

    // If you didn't pass the sender's public key you should check it now
    if (!Buffer.from(verified.public_key).equals(sender_key)) {
        throw new Error('Sender public key doesn\'t match');
    }

    // verified === '...'
} catch (err) {
    console.error(err);
}
```

Reading signed messages also supports streaming with `DearmorAndVerifyStream` or `VerifyStream`.

```ts
import {DearmorAndVerifyStream} from '@samuelthomas2774/saltpack';
import * as tweetnacl from 'tweetnacl';

// If you know the sender's public key you can pass it to DearmorAndVerifyStream and it will emit an error if it doesn't match
const sender_key: Uint8Array = tweetnacl.sign.keyPair().publicKey;

const stream = new DearmorAndVerifyStream(sender_key);

stream.on('end', () => {
    // If you didn't pass the sender's public key you should check it now
    if (!Buffer.from(stream.public_key).equals(sender_keys)) {
        throw new Error('Sender public key doesn\'t match');
    }
});
stream.on('error', err => {
    console.error(err);
});

stream.end('BEGIN SALTPACK SIGNED MESSAGE. kYM5h1pg6qz9UMn j6G9T0lmMjkYOsZ Kn4Acw58u39dn3B kmdpuvqpO3t2QdM CnBX5wO1ZIO8LTd knNlCR0WSEC0000 ...');

// Write the decrypted data to stdout
stream.pipe(process.stdout);
```

Detached signing
---

`signDetachedAndArmor` signs a string or Uint8Array (or a Node.js Buffer) and returns the ASCII-armored signature
as a string.

`signDetached` accepts the same arguments as `signDetachedAndArmor` but returns a Buffer without armor.

> Detached signing/verifying does not support streaming yet.

```ts
import {signDetachedAndArmor} from '@samuelthomas2774/saltpack';
import * as tweetnacl from 'tweetnacl';

const plaintext: Buffer | string = '...';
const signing_keypair: tweetnacl.SignKeyPair = tweetnacl.sign.keyPair();

const signed = await signDetachedAndArmor(plaintext, signing_keypair);

// signed === 'BEGIN SALTPACK DETACHED SIGNATURE. kYM5h1pg6qz9UMn j6G9T0tZQlxoky3 0YoKQ4s21IrFv3B kmdpuvqpO3t2QdM CnBX5wO1ZIO8LTd knNlCR0WSEC0000 ...
```

Detached signatures can be verified with `dearmorAndVerifyDetached` or `verifyDetached`.

```ts
import {dearmorAndVerifyDetached} from '@samuelthomas2774/saltpack';
import * as tweetnacl from 'tweetnacl';

const signed: string = 'BEGIN SALTPACK SIGNED MESSAGE. kYM5h1pg6qz9UMn j6G9T0lmMjkYOsZ Kn4Acw58u39dn3B kmdpuvqpO3t2QdM CnBX5wO1ZIO8LTd knNlCR0WSEC0000 ...';
const plaintext: Buffer | string = '...';

// If you know the sender's public key you can pass it to dearmorAndVerifyDetached and it will throw if it doesn't match
const sender_key: Uint8Array = tweetnacl.sign.keyPair().publicKey;

try {
    const result = await dearmorAndVerifyDetached(signature, plaintext, sender_key);

    // If you didn't pass the sender's public key you should check it now
    if (!Buffer.from(result.public_key).equals(sender_key)) {
        throw new Error('Sender public key doesn\'t match');
    }
} catch (err) {
    console.error(err);
}
```

Signcryption
---

> Signcryption is very similar to Saltpack's usual encryption format, but:
>
> - The sender uses an Ed25519 signing key instead of an X25519 encryption key,
> - A symmetric key can be provided for a group of recipients instead of each recipient having their own encryption
>     key, and
> - Messages are not repudiable, which means anyone who has a copy of the message and a decryption key can verify it's
>     authenticity, not just intended recipients.

`signcryptAndArmor` encrypts a string or Uint8Array (or a Node.js Buffer) and returns the ASCII-armored signcrypted
data as a string.

`signcrypt` accepts the same arguments as `signcryptAndArmor` but returns a Buffer without armor.

```ts
import {signcryptAndArmor, SymmetricKeyRecipient} from '@samuelthomas2774/saltpack';
import * as tweetnacl from 'tweetnacl';

const plaintext: Buffer | string = '...';
const sender_keypair: tweetnacl.SignKeyPair = tweetnacl.sign.keyPair();
const recipients_keys: (Uint8Array | SymmetricKeyRecipient)[] = [
    tweetnacl.box.keyPair().publicKey,
];

const signcrypted = await signcryptAndArmor(plaintext, sender_keypair, recipients_keys);

// signcrypted === 'BEGIN SALTPACK ENCRYPTED MESSAGE. keDIDMQWYvVR58B FTfTeDQNHnhYI5G UXZkLqLqVvhmpfZ rss3XwjQHK0irv7 rNIcmnvmn5RTzTR OPZLLRr1s0DEZtS ...
```

Streaming is supported with `SigncryptAndArmorStream` or (`SigncryptStream` for encrypting without armor).

```ts
import {SigncryptAndArmorStream, SymmetricKeyRecipient} from '@samuelthomas2774/saltpack';
import * as tweetnacl from 'tweetnacl';

const sender_keypair: tweetnacl.SignKeyPair = tweetnacl.sign.keyPair();
const recipients_keys: (Uint8Array | SymmetricKeyRecipient)[] = [
    // TODO: how can a recipient identifier and symmetric key be provided?
    tweetnacl.box.keyPair().publicKey,
];

const stream = new SigncryptAndArmorStream(sender_keypair, recipients_keys);

stream.end('...');

// Write the signcrypted and armored data to stdout
stream.pipe(process.stdout);
```

Symmetric recipient keys can be used by passing a `SymmetricKeyRecipient` instance. You must provide a
unique 32-byte recipient identifier for each symmetric key recipient.

```ts
import {signcryptAndArmor, SymmetricKeyRecipient} from '@samuelthomas2774/saltpack';
import * as tweetnacl from 'tweetnacl';

const recipients_keys: (Uint8Array | SymmetricKeyRecipient)[] = [
    new SymmetricKeyRecipient(
        Buffer.from('0000000000000000000000000000000000000000000000000000000000000000', 'hex'), // recipient identifier
        Buffer.from('0000000000000000000000000000000000000000000000000000000000000000', 'hex'), // shared symmetric key
    ),
];

// Use signcrypt, signcryptAndArmor, SigncryptStream or SigncryptAndArmorStream...
```

Messages can be decrypted with `dearmorAndDesigncrypt` (or `designcrypt` if the message isn't armored).

```ts
import {dearmorAndDesigncrypt, SymmetricKeyRecipient} from '@samuelthomas2774/saltpack';
import * as tweetnacl from 'tweetnacl';

const encrypted: string = 'BEGIN SALTPACK ENCRYPTED MESSAGE. keDIDMQWYvVR58B FTfTeDQNHnhYI5G UXZkLqLqVvhmpfZ rss3XwjQHK0irv7 rNIcmnvmn5RTzTR OPZLLRr1s0DEZtS ...';
// TODO: how can multiple keys be provided (as a recipient may have multiple shared symmetric keys that may be used for this message)
const recipient_keys: tweetnacl.BoxKeyPair | SymmetricKeyRecipient = tweetnacl.box.keyPair();

// If you know the sender's public key you can pass it to dearmorAndDesigncrypt and it will throw if it doesn't match
const sender_key: Uint8Array = tweetnacl.sign.keyPair().publicKey;

try {
    const decrypted = await dearmorAndDesigncrypt(encrypted, recipient_keys, sender_key);

    // If you didn't pass the sender's public key you should check it now
    if (!Buffer.from(decrypted.sender_public_key).equals(sender_keys)) {
        throw new Error('Sender public key doesn\'t match');
    }

    // decrypted === '...'
} catch (err) {
    console.error(err);
}
```

Decryption also supports streaming with `DearmorAndDesigncryptStream` or `DesigncryptStream`.

```ts
import {DearmorAndDesigncryptStream, SymmetricKeyRecipient} from '@samuelthomas2774/saltpack';
import * as tweetnacl from 'tweetnacl';

// TODO: how can multiple keys be provided (as a recipient may have multiple shared symmetric keys that may be used for this message)
const recipient_keys: tweetnacl.BoxKeyPair | SymmetricKeyRecipient = tweetnacl.box.keyPair();

// If you know the sender's public key you can pass it to DearmorAndDesigncryptStream and it will emit an error if it doesn't match
const sender_key: Uint8Array = tweetnacl.sign.keyPair().publicKey;

const stream = new DearmorAndDesigncryptStream(recipient_keys, sender_key);

stream.on('end', () => {
    // If you didn't pass the sender's public key you should check it now
    if (!Buffer.from(stream.sender_public_key).equals(sender_keys)) {
        throw new Error('Sender public key doesn\'t match');
    }
});
stream.on('error', err => {
    console.error(err);
});

stream.end('BEGIN SALTPACK ENCRYPTED MESSAGE. keDIDMQWYvVR58B FTfTeDQNHnhYI5G UXZkLqLqVvhmpfZ rss3XwjQHK0irv7 rNIcmnvmn5RTzTR OPZLLRr1s0DEZtS ...');

// Write the decrypted data to stdout
stream.pipe(process.stdout);
```

<<<<<<< HEAD
Symmetric keys can be used by passing a `SymmetricKeyRecipient` instance. You must provide the
recipient's unique 32-byte recipient identifier.

```ts
import {dearmorAndDesigncrypt, SymmetricKeyRecipient} from '@samuelthomas2774/saltpack';
import * as tweetnacl from 'tweetnacl';

// TODO: how can multiple keys be provided (as a recipient may have multiple shared symmetric keys that may be used for this message)
const recipient_keys: tweetnacl.BoxKeyPair | SymmetricKeyRecipient = new SymmetricKeyRecipient(
    Buffer.from('0000000000000000000000000000000000000000000000000000000000000000', 'hex'), // recipient identifier
    Buffer.from('0000000000000000000000000000000000000000000000000000000000000000', 'hex'), // shared symmetric key
);

// Use designcrypt, dearmorAndDesigncrypt, DesigncryptStream or DearmorAndDesigncryptStream...
=======
Keybase paper keys
---

Keybase paper keys can be used with `KeybasePaperKey.from`.

```ts
import {dearmorAndDecrypt, KeybasePaperKey, signAndArmor} from '@samuelthomas2774/saltpack';

const paper_key: string = '...';

const keys = await KeybasePaperKey.from(paper_key);

// Encryption
const encrypted: string = 'BEGIN SALTPACK ENCRYPTED MESSAGE. keDIDMQWYvVR58B FTfTeD305h3lDop TELGyPzBAAawRfZ rss3XwjQHK0irv7 rNIcmnvmn5YlTtK 7O1fFPePZGpx46P ...';
const recipient_keypair: tweetnacl.BoxKeyPair = keys.encryption_keypair;

const decrypted = await dearmorAndDecrypt(encrypted, recipient_keypair);

// decrypted === '...'

// Signing
const plaintext: Buffer | string = '...';
const signing_keypair: tweetnacl.SignKeyPair = keys.signing_keypair;

const signed = await signAndArmor(plaintext, signing_keypair);

// signed === 'BEGIN SALTPACK SIGNED MESSAGE. kYM5h1pg6qz9UMn j6G9T0lmMjkYOsZ Kn4Acw58u39dn3B kmdpuvqpO3t2QdM CnBX5wO1ZIO8LTd knNlCR0WSEC0000 ...
>>>>>>> 3a97b847
```

Additional notes
---

- node-saltpack always chunks input data to 1 MB payloads.
- node-saltpack is fully tested with [php-saltpack](https://gitlab.fancy.org.uk/samuel/php-saltpack).
- node-saltpack is partially tested with [Keybase](https://github.com/keybase/saltpack):
    - Encrypted messages created by node-saltpack and php-saltpack can be decrypted with Keybase.
    - Signcrypted messages created by node-saltpack and php-saltpack can be decrypted with Keybase.
    - Signed messages created by Keybase can be verified with node-saltpack and php-saltpack.
    - Signed messages created by node-saltpack and php-saltpack can be read by Keybase.

License
---

node-saltpack is released under the [MIT license](LICENSE). Saltpack is designed by the Keybase developers,
and uses [NaCl](https://nacl.cr.yp.to) for crypto and [MessagePack](https://msgpack.org) for binary encoding.
node-saltpack uses [TweetNaCl.js](https://tweetnacl.js.org). node-saltpack and php-saltpack's armoring
implementation is based on [saltpack-ruby](https://github.com/ged/saltpack-ruby).<|MERGE_RESOLUTION|>--- conflicted
+++ resolved
@@ -385,7 +385,6 @@
 stream.pipe(process.stdout);
 ```
 
-<<<<<<< HEAD
 Symmetric keys can be used by passing a `SymmetricKeyRecipient` instance. You must provide the
 recipient's unique 32-byte recipient identifier.
 
@@ -400,7 +399,8 @@
 );
 
 // Use designcrypt, dearmorAndDesigncrypt, DesigncryptStream or DearmorAndDesigncryptStream...
-=======
+```
+
 Keybase paper keys
 ---
 
@@ -428,7 +428,6 @@
 const signed = await signAndArmor(plaintext, signing_keypair);
 
 // signed === 'BEGIN SALTPACK SIGNED MESSAGE. kYM5h1pg6qz9UMn j6G9T0lmMjkYOsZ Kn4Acw58u39dn3B kmdpuvqpO3t2QdM CnBX5wO1ZIO8LTd knNlCR0WSEC0000 ...
->>>>>>> 3a97b847
 ```
 
 Additional notes
